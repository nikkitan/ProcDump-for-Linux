--- conflicted
+++ resolved
@@ -1,11 +1,7 @@
 ROOT=.
 CC=gcc
-<<<<<<< HEAD
-CFLAGS=-I ./include -pthread -std=gnu99
-=======
 CFLAGS ?= -Wall
 CCFLAGS=$(CFLAGS) -I ./include -pthread -std=gnu99
->>>>>>> d388d966
 LIBDIR=lib
 OBJDIR=obj
 SRCDIR=src
@@ -60,9 +56,6 @@
 	-rm -rf $(BINDIR)
 	-rm -rf $(RELEASEDIR)
 
-test: build
-	./tests/integration/run.sh
-
 release: deb tarball
 
 deb: build
